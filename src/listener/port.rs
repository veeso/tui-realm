//! ## Port
//!
//! This module exposes the poll wrapper to include in the worker

use std::ops::Add;
use std::time::{Duration, Instant};

use super::{Event, ListenerResult, Poll};

/// The Default number of how often a [`Port`] gets polled in a single [`Port::should_poll`]
pub const DEFAULT_MAX_POLL: usize = 1;

/// A port is a wrapper around the poll trait object, which also defines an interval, which defines
/// the amount of time between each [`Poll::poll`] call.
/// Its purpose is to listen for incoming events of a user-defined type
pub struct Port<U>
where
    U: Eq + PartialEq + Clone + PartialOrd + Send,
{
    poll: Box<dyn Poll<U>>,
    interval: Duration,
    next_poll: Instant,
    max_poll: usize,
}

impl<U> Port<U>
where
    U: Eq + PartialEq + Clone + PartialOrd + Send + 'static,
{
    /// Define a new `Port`
    pub fn new(poll: Box<dyn Poll<U>>, interval: Duration) -> Self {
        Self {
            poll,
            interval,
            next_poll: Instant::now(),
            max_poll: DEFAULT_MAX_POLL,
        }
    }

<<<<<<< HEAD
    /// Set how often a port should get polled in a single poll
    pub fn set_max_poll(&mut self, max_poll: usize) {
        self.max_poll = max_poll;
    }

    /// Get how often a port should get polled in a single poll
    pub fn max_poll(&self) -> usize {
        self.max_poll
    }

    /// Returns the interval for the current `Port`
=======
    /// Returns the interval for the current [`Port`]
>>>>>>> 3d7325fb
    pub fn interval(&self) -> &Duration {
        &self.interval
    }

    /// Returns the time of the next poll for this listener
    pub fn next_poll(&self) -> Instant {
        self.next_poll
    }

    /// Returns whether next poll is now or in the past
    pub fn should_poll(&self) -> bool {
        self.next_poll <= Instant::now()
    }

    /// Calls [`Poll::poll`] on the inner [`Poll`] trait object.
    pub fn poll(&mut self) -> ListenerResult<Option<Event<U>>> {
        self.poll.poll()
    }

    /// Calculate the next poll (t_now + interval)
    pub fn calc_next_poll(&mut self) {
        self.next_poll = Instant::now().add(self.interval);
    }
}

#[cfg(test)]
mod test {

    use pretty_assertions::assert_eq;

    use super::*;
    use crate::mock::{MockEvent, MockPoll};

    #[test]
    fn test_single_listener() {
        let mut listener =
            Port::<MockEvent>::new(Box::new(MockPoll::default()), Duration::from_secs(5));
        assert!(listener.next_poll() <= Instant::now());
        assert_eq!(listener.should_poll(), true);
        assert!(listener.poll().ok().unwrap().is_some());
        listener.calc_next_poll();
        assert_eq!(listener.should_poll(), false);
        assert_eq!(*listener.interval(), Duration::from_secs(5));
    }
}<|MERGE_RESOLUTION|>--- conflicted
+++ resolved
@@ -6,9 +6,6 @@
 use std::time::{Duration, Instant};
 
 use super::{Event, ListenerResult, Poll};
-
-/// The Default number of how often a [`Port`] gets polled in a single [`Port::should_poll`]
-pub const DEFAULT_MAX_POLL: usize = 1;
 
 /// A port is a wrapper around the poll trait object, which also defines an interval, which defines
 /// the amount of time between each [`Poll::poll`] call.
@@ -27,20 +24,20 @@
 where
     U: Eq + PartialEq + Clone + PartialOrd + Send + 'static,
 {
-    /// Define a new `Port`
-    pub fn new(poll: Box<dyn Poll<U>>, interval: Duration) -> Self {
+    /// Define a new [`Port`]
+    ///
+    /// # Parameters
+    ///
+    /// * `poll` - The poll trait object
+    /// * `interval` - The interval between each poll
+    /// * `max_poll` - The maximum amount of times the port should be polled in a single poll
+    pub fn new(poll: Box<dyn Poll<U>>, interval: Duration, max_poll: usize) -> Self {
         Self {
             poll,
             interval,
             next_poll: Instant::now(),
-            max_poll: DEFAULT_MAX_POLL,
+            max_poll,
         }
-    }
-
-<<<<<<< HEAD
-    /// Set how often a port should get polled in a single poll
-    pub fn set_max_poll(&mut self, max_poll: usize) {
-        self.max_poll = max_poll;
     }
 
     /// Get how often a port should get polled in a single poll
@@ -48,10 +45,7 @@
         self.max_poll
     }
 
-    /// Returns the interval for the current `Port`
-=======
     /// Returns the interval for the current [`Port`]
->>>>>>> 3d7325fb
     pub fn interval(&self) -> &Duration {
         &self.interval
     }
@@ -88,7 +82,7 @@
     #[test]
     fn test_single_listener() {
         let mut listener =
-            Port::<MockEvent>::new(Box::new(MockPoll::default()), Duration::from_secs(5));
+            Port::<MockEvent>::new(Box::new(MockPoll::default()), Duration::from_secs(5), 1);
         assert!(listener.next_poll() <= Instant::now());
         assert_eq!(listener.should_poll(), true);
         assert!(listener.poll().ok().unwrap().is_some());

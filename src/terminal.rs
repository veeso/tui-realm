//! ## terminal
//!
//! Cross platform Terminal helper

mod adapter;
mod event_listener;

use ratatui::{CompletedFrame, Frame, Terminal};
use thiserror::Error;

#[cfg(feature = "crossterm")]
pub use self::adapter::CrosstermTerminalAdapter;
pub use self::adapter::TerminalAdapter;
#[cfg(feature = "termion")]
pub use self::adapter::TermionTerminalAdapter;
#[cfg(feature = "crossterm")]
pub use self::event_listener::CrosstermInputListener;
#[cfg(feature = "termion")]
pub use self::event_listener::TermionInputListener;

/// TerminalResult is a type alias for a Result that uses [`TerminalError`] as the error type.
pub type TerminalResult<T> = Result<T, TerminalError>;

#[derive(Debug, Error)]
pub enum TerminalError {
    #[error("cannot draw frame")]
    CannotDrawFrame,
    #[error("cannot connect to stdout")]
    CannotConnectStdout,
    #[error("cannot enter alternate mode")]
    CannotEnterAlternateMode,
    #[error("cannot leave alternate mode")]
    CannotLeaveAlternateMode,
    #[error("cannot toggle raw mode")]
    CannotToggleRawMode,
    #[error("cannot clear screen")]
    CannotClear,
    #[error("backend doesn't support this command")]
    Unsupported,
    #[error("cannot activate / deactivate mouse capture")]
    CannotToggleMouseCapture,
}

/// An helper around [`Terminal`] to quickly setup and perform on terminal.
/// You can opt whether to use or not this structure to interact with the terminal
/// Anyway this structure is 100% cross-backend compatible and is really easy to use, so I suggest you to use it.
/// If you need more advance terminal command, you can get a reference to it using the `raw()` and `raw_mut()` methods.
///
/// To quickly setup a terminal with default settings, you can use the [`TerminalBridge::init()`] method.
///
/// ```rust
/// use tuirealm::terminal::TerminalBridge;
///
/// #[cfg(feature = "crossterm")]
/// let mut terminal = TerminalBridge::init_crossterm().unwrap();
/// #[cfg(feature = "termion")]
/// let mut terminal = TerminalBridge::init_termion().unwrap();
/// ```
pub struct TerminalBridge<T>
where
    T: TerminalAdapter,
{
    terminal: T,
}

impl<T> TerminalBridge<T>
where
    T: TerminalAdapter,
{
    /// Instantiates a new Terminal bridge from a [`TerminalAdapter`]
    pub fn new(terminal: T) -> Self {
        Self { terminal }
    }

    /// Initialize a terminal with reasonable defaults for most applications.
    ///
    /// This will create a new [`TerminalBridge`] and initialize it with the following defaults:
    ///
    /// - Raw mode is enabled
    /// - Alternate screen buffer enabled
    /// - A panic hook is installed that restores the terminal before panicking. Ensure that this method
    ///   is called after any other panic hooks that may be installed to ensure that the terminal is
    ///   restored before those hooks are called.
    ///
    /// For more control over the terminal initialization, use [`TerminalBridge::new`].
    pub fn init(terminal: T) -> TerminalResult<Self> {
        let mut terminal = Self::new(terminal);
        terminal.enable_raw_mode()?;
        terminal.enter_alternate_screen()?;
        Self::set_panic_hook();

        Ok(terminal)
    }

    /// Restore the terminal to its original state.
    ///
    /// This function will attempt to restore the terminal to its original state by leaving the alternate screen
    /// and disabling raw mode. If either of these operations fail, the error will be returned.
    pub fn restore(&mut self) -> TerminalResult<()> {
        self.leave_alternate_screen()?;
        self.disable_raw_mode()
    }

    /// Sets a panic hook that restores the terminal before panicking.
    ///
    /// Replaces the panic hook with a one that will restore the terminal state before calling the
    /// original panic hook. This ensures that the terminal is left in a good state when a panic occurs.
    pub fn set_panic_hook() {
        let hook = std::panic::take_hook();
        std::panic::set_hook(Box::new(move |info| {
            #[cfg(feature = "crossterm")]
            {
                let _ = crossterm::terminal::disable_raw_mode();
                let _ = crossterm::execute!(
                    std::io::stdout(),
                    crossterm::terminal::LeaveAlternateScreen
                );
            }

            hook(info);
        }));
    }

    /// Enter in alternate screen using the terminal adapter
    pub fn enter_alternate_screen(&mut self) -> TerminalResult<()> {
        self.terminal.enter_alternate_screen()
    }

    /// Leave the alternate screen using the terminal adapter
    pub fn leave_alternate_screen(&mut self) -> TerminalResult<()> {
        self.terminal.leave_alternate_screen()
    }

    /// Clear the screen
    pub fn clear_screen(&mut self) -> TerminalResult<()> {
        self.terminal.clear_screen()
    }

    /// Enable terminal raw mode
    pub fn enable_raw_mode(&mut self) -> TerminalResult<()> {
        self.terminal.enable_raw_mode()
    }

    /// Disable terminal raw mode
    pub fn disable_raw_mode(&mut self) -> TerminalResult<()> {
        self.terminal.disable_raw_mode()
    }

    /// Draws a single frame to the terminal.
    ///
    /// Returns a [`CompletedFrame`] if successful, otherwise a [`TerminalError`].
    ///
    /// This method will:
    ///
    /// - autoresize the terminal if necessary
    /// - call the render callback, passing it a [`Frame`] reference to render to
    /// - flush the current internal state by copying the current buffer to the backend
    /// - move the cursor to the last known position if it was set during the rendering closure
    /// - return a [`CompletedFrame`] with the current buffer and the area of the terminal
    ///
    /// The [`CompletedFrame`] returned by this method can be useful for debugging or testing
    /// purposes, but it is often not used in regular applicationss.
    ///
    /// The render callback should fully render the entire frame when called, including areas that
    /// are unchanged from the previous frame. This is because each frame is compared to the
    /// previous frame to determine what has changed, and only the changes are written to the
    /// terminal. If the render callback does not fully render the frame, the terminal will not be
    /// in a consistent state.
    pub fn draw<F>(&mut self, render_callback: F) -> TerminalResult<CompletedFrame>
    where
        F: FnOnce(&mut Frame<'_>),
    {
        self.terminal.draw(render_callback)
    }
}

#[cfg(feature = "crossterm")]
impl TerminalBridge<adapter::CrosstermTerminalAdapter> {
    /// Create a new instance of the [`TerminalBridge`] using [`crossterm`] as backend
    pub fn new_crossterm() -> TerminalResult<Self> {
        Ok(Self::new(adapter::CrosstermTerminalAdapter::new()?))
    }

    /// Initialize a terminal with reasonable defaults for most applications using [`crossterm`] as backend.
    ///
    /// See [`TerminalBridge::init`] for more information.
    pub fn init_crossterm() -> TerminalResult<Self> {
        Self::init(adapter::CrosstermTerminalAdapter::new()?)
    }

    /// Returns a reference to the underlying [`Terminal`]
    pub fn raw(&self) -> &Terminal<crate::ratatui::backend::CrosstermBackend<std::io::Stdout>> {
        self.terminal.raw()
    }

    /// Returns a mutable reference the underlying [`Terminal`]
    pub fn raw_mut(
        &mut self,
    ) -> &mut Terminal<crate::ratatui::backend::CrosstermBackend<std::io::Stdout>> {
        self.terminal.raw_mut()
    }
}

#[cfg(feature = "termion")]
impl TerminalBridge<adapter::TermionTerminalAdapter> {
    /// Create a new instance of the [`TerminalBridge`] using [`termion`] as backend
    pub fn new_termion() -> Self {
        Self::new(adapter::TermionTerminalAdapter::new().unwrap())
    }

    /// Initialize a terminal with reasonable defaults for most applications using [`termion`] as backend.
    ///
    /// See [`TerminalBridge::init`] for more information.
    pub fn init_termion() -> TerminalResult<Self> {
        Self::init(adapter::TermionTerminalAdapter::new().unwrap())
    }

<<<<<<< HEAD
    /// Enable mouse-event capture, if the backend supports it
    pub fn enable_mouse_capture(&mut self) -> TerminalResult<()> {
        self.adapt_enable_mouse_capture()
    }

    /// Disable mouse-event capture, if the backend supports it
    pub fn disable_mouse_capture(&mut self) -> TerminalResult<()> {
        self.adapt_disable_mouse_capture()
    }

    /// Returna an immutable reference to the raw `Terminal` structure
    pub fn raw(&self) -> &Terminal {
        &self.terminal
=======
    /// Returns a reference to the underlying [`Terminal`]
    pub fn raw(&self) -> &adapter::TermionBackend {
        self.terminal.raw()
>>>>>>> 55ca4989
    }

    /// Returns a mutable reference to the underlying [`Terminal`]
    pub fn raw_mut(&mut self) -> &mut adapter::TermionBackend {
        self.terminal.raw_mut()
    }
}<|MERGE_RESOLUTION|>--- conflicted
+++ resolved
@@ -146,6 +146,16 @@
         self.terminal.disable_raw_mode()
     }
 
+    /// Enable mouse-event capture, if the backend supports it
+    pub fn enable_mouse_capture(&mut self) -> TerminalResult<()> {
+        self.terminal.enable_mouse_capture()
+    }
+
+    /// Disable mouse-event capture, if the backend supports it
+    pub fn disable_mouse_capture(&mut self) -> TerminalResult<()> {
+        self.terminal.disable_mouse_capture()
+    }
+
     /// Draws a single frame to the terminal.
     ///
     /// Returns a [`CompletedFrame`] if successful, otherwise a [`TerminalError`].
@@ -215,25 +225,9 @@
         Self::init(adapter::TermionTerminalAdapter::new().unwrap())
     }
 
-<<<<<<< HEAD
-    /// Enable mouse-event capture, if the backend supports it
-    pub fn enable_mouse_capture(&mut self) -> TerminalResult<()> {
-        self.adapt_enable_mouse_capture()
-    }
-
-    /// Disable mouse-event capture, if the backend supports it
-    pub fn disable_mouse_capture(&mut self) -> TerminalResult<()> {
-        self.adapt_disable_mouse_capture()
-    }
-
-    /// Returna an immutable reference to the raw `Terminal` structure
-    pub fn raw(&self) -> &Terminal {
-        &self.terminal
-=======
     /// Returns a reference to the underlying [`Terminal`]
     pub fn raw(&self) -> &adapter::TermionBackend {
         self.terminal.raw()
->>>>>>> 55ca4989
     }
 
     /// Returns a mutable reference to the underlying [`Terminal`]
